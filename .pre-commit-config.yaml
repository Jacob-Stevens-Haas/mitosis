--- conflicted
+++ resolved
@@ -15,11 +15,7 @@
   hooks:
     - id: black
 - repo: https://github.com/pycqa/flake8
-<<<<<<< HEAD
-  rev: 3.9.2
-=======
   rev: 6.1.0
->>>>>>> 5f5ead85
   hooks:
     - id: flake8
       args: ["--config=setup.cfg"]
