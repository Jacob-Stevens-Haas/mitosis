--- conflicted
+++ resolved
@@ -22,10 +22,7 @@
 def mock_callable():
     pass
 
-<<<<<<< HEAD
-=======
-
->>>>>>> 4a0b9b2a
+
 class MockContainer:
     a: list[Callable]
 
@@ -37,16 +34,10 @@
     fakeobj = MockContainer([mock_callable])
     assert "0x" not in cleanstr(fakeobj)
 
-<<<<<<< HEAD
-def test_str_int_str():
-    assert "'" in cleanstr("1") or "\"" in cleanstr("1")
-    assert "'" not in cleanstr(1) and "\"" not in cleanstr(1)
-=======
 
 def test_str_int_str():
     assert "'" in cleanstr("1") or '"' in cleanstr("1")
     assert "'" not in cleanstr(1) and '"' not in cleanstr(1)
->>>>>>> 4a0b9b2a
 
 
 def test_reproduceable_dict():
