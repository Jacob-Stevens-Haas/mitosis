--- conflicted
+++ resolved
@@ -26,11 +26,7 @@
 from typing import Sequence
 
 import dill  # type: ignore
-<<<<<<< HEAD
 import nbclient.exceptions
-=======
-import git
->>>>>>> 3e616aec
 import nbformat
 import pandas as pd
 import sqlalchemy as sql
@@ -401,15 +397,11 @@
         )
         step_runner_cells.append(nbformat.v4.new_code_cell(source=code))
 
-<<<<<<< HEAD
     nb["cells"] = [setup_cell] + step_loader_cells + step_runner_cells
     with open(trials_folder / "source.py", "w") as fh:
         fh.write("".join(cell["source"] for cell in nb.cells))
-    kernel_name = _create_kernel()
-    ep = ExecutePreprocessor(timeout=-1, kernel=kernel_name)
-=======
     ep = ExecutePreprocessor(timeout=-1)
->>>>>>> 3e616aec
+
     exception = None
     metrics = None
     if debug:
@@ -424,19 +416,6 @@
     return nb, metrics, exception
 
 
-<<<<<<< HEAD
-def _create_kernel():
-    from ipykernel import kernelapp as app
-
-    kernel_name = "".join(choices(list("0123456789"), k=6)) + str(
-        hash(Path(sys.executable))
-    )
-    app.launch_new_instance(argv=["install", "--user", "--name", kernel_name])
-    return kernel_name
-
-
-=======
->>>>>>> 3e616aec
 def _save_notebook(nb, filename, trials_folder, extension):
     if extension == "html":
         html_exporter = HTMLExporter({"template_file": "lab"})
